--- conflicted
+++ resolved
@@ -312,7 +312,6 @@
         src_var_locs_encoded = []
         tgt_names = []
 
-<<<<<<< HEAD
         # Sort locations by order in which the first variable in that location
         # is referenced
         def order_by_loc(loc):
@@ -326,9 +325,6 @@
             return first_appearance
 
         locs = sorted(example.source.keys(), key=order_by_loc)
-=======
-        locs = sorted(example.source.keys(), key=lambda loc: repr(loc))
->>>>>>> 954c0ed9
 
         stack_pos = [x.offset for x in example.source.keys() if isinstance(x, Stack)]
         stack_start_pos = max(stack_pos) if stack_pos else None
