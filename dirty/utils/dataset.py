--- conflicted
+++ resolved
@@ -79,12 +79,9 @@
     def from_cf(cls, cf: CollectedFunction, prediction=False, **kwargs):
         """Convert from a decoded CollectedFunction.
         """
-<<<<<<< HEAD
         # Always use disappear...
         use_disappear = True
-=======
-        use_disappear = prediction
->>>>>>> f6f0d185
+
         filter_dups = not prediction
         name = cf.decompiler.name
         raw_code = cf.decompiler.raw_code
